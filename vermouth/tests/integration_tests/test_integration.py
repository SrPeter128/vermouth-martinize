# Copyright 2020 University of Groningen
#
# Licensed under the Apache License, Version 2.0 (the "License");
# you may not use this file except in compliance with the License.
# You may obtain a copy of the License at
#
#    http://www.apache.org/licenses/LICENSE-2.0
#
# Unless required by applicable law or agreed to in writing, software
# distributed under the License is distributed on an "AS IS" BASIS,
# WITHOUT WARRANTIES OR CONDITIONS OF ANY KIND, either express or implied.
# See the License for the specific language governing permissions and
# limitations under the License.

"""
Runs more elaborate integration tests
"""

from collections import OrderedDict
from pathlib import Path
import shlex
import subprocess
import sys
import numpy as np

import pytest
import vermouth
from vermouth.forcefield import ForceField

from .. import datafiles
from ..helper_functions import find_in_path, parse_gofiles


INTEGRATION_DATA = Path(datafiles.TEST_DATA/'integration_tests')

PATTERN = '{path}/{tier}/{protein}/martinize2/'


MARTINIZE2 = find_in_path()


def assert_equal_blocks(block1, block2):
    """
    Asserts that two blocks are equal to gain the pytest rich comparisons,
    which is lost when doing `assert block1 == block2`
    """
    assert block1.name == block2.name
    assert block1.nrexcl == block2.nrexcl
    assert block1.force_field == block2.force_field  # Set to be equal
    # Assert the order to be equal as well...
    # assert list(block1.nodes) == list(block2.nodes)
    # ... as the attributes
    nodes2 = OrderedDict(block2.nodes(data=True))
    for n_idx, attrs in nodes2.items():
        for k, v in attrs.items():
            if isinstance(v, np.ndarray):
                nodes2[n_idx][k] = pytest.approx(v, abs=1e-3)
    assert OrderedDict(block1.nodes(data=True)) == nodes2
    edges1 = {frozenset(e[:2]): e[2] for e in block1.edges(data=True)}
    edges2 = {frozenset(e[:2]): e[2] for e in block2.edges(data=True)}
    for e, attrs in edges2.items():
        for k, v in attrs.items():
            if isinstance(v, float):
                attrs[k] = pytest.approx(v, abs=1e-3) # PDB precision is 1e-3

    assert edges1 == edges2
    for inter_type, interactions in block1.interactions.items():
        block2_interactions = block2.interactions.get(inter_type, [])
        assert sorted(interactions, key=lambda i: i.atoms) == sorted(block2_interactions, key=lambda i: i.atoms)


def compare_itp(filename1, filename2):
    """
    Asserts that two itps are functionally identical
    """
    dummy_ff = ForceField(name='dummy')
    with open(filename1) as fn1:
        vermouth.gmx.read_itp(fn1, dummy_ff)
    dummy_ff2 = ForceField(name='dummy')
    with open(filename2) as fn2:
        vermouth.gmx.read_itp(fn2, dummy_ff2)
    for block in dummy_ff2.blocks.values():
        block._force_field = dummy_ff
    assert set(dummy_ff.blocks.keys()) == set(dummy_ff2.blocks.keys())
    for name in dummy_ff.blocks:
        block1 = dummy_ff.blocks[name]
        block2 = dummy_ff2.blocks[name]
        assert_equal_blocks(block1, block2)


def compare_pdb(filename1, filename2):
    """
    Asserts that two pdbs are functionally identical
    """
    pdb1 = vermouth.pdb.read_pdb(filename1)
    pdb2 = vermouth.pdb.read_pdb(filename2)
    assert len(pdb1) == len(pdb2)
    for mol1, mol2 in zip(pdb1, pdb2):
        for mol in (mol1, mol2):
            for n_idx in mol:
                node = mol.nodes[n_idx]
                if 'position' in node and node['atomname'] in ('SCN', 'SCP'):
                    # Charge dummies get placed randomly, which complicated
                    # comparisons to no end.
                    # These will be caught by the distances in the edges instead.
                    del node['position']

        assert_equal_blocks(mol1, mol2)


COMPARERS = {'.itp': compare_itp,
             '.pdb': compare_pdb}

def compare_nbparams(fileref, filecomp):
    """
    Asserts that two go_nbparams.itp files are functionally identical.
    """
    ref = parse_gofiles(fileref)
    compare = parse_gofiles(filecomp)
    
    assert set(ref.keys()) == set(compare.keys())  # assert correct nb pairs

    for key in ref.keys(): 
        assert compare[key] == pytest.approx(ref[key])  # assert correct sigma and eps


def compare_goatomtypes(fileref, filecomp):
    """
    Asserts that two go_atomtypes.itp files are functionally identical.
    """
    ref = parse_gofiles(fileref, atomtypes=True)
    compare = parse_gofiles(filecomp, atomtypes=True)
    
    assert set(ref.keys()) == set(compare.keys())  # assert correct atomtypes

    for key in ref.keys(): 
        assert ref[key] == compare[key]  #assert correct atom definition string

GOCOMPARERS = {'go_nbparams.itp': compare_nbparams,
               'virtual_sites_nonbond_params.itp': compare_nbparams,
               'go_atomtypes.itp': compare_goatomtypes,
               'virtual_sites_atomtypes.itp': compare_goatomtypes}

def _interaction_equal(interaction1, interaction2):
    """
    Returns True if interaction1 == interaction2, ignoring rounding errors in
    interaction parameters.
    """
    p1 = list(map(float, interaction1.parameters))
    p2 = list(map(float, interaction2.parameters))
    return interaction1.atoms == interaction2.atoms \
           and interaction1.meta == interaction2.meta \
           and pytest.approx(p1) == p2


@pytest.mark.parametrize("tier, protein", [
    ['tier-0', 'mini-protein1_betasheet'],
    ['tier-0', 'mini-protein2_helix'],
    ['tier-0', 'mini-protein3_trp-cage'],
    ['tier-0', 'dipro-termini'],
    ['tier-1', 'bpti'],
    ['tier-1', 'lysozyme'],
    ['tier-1', 'lysozyme_prot'],
    ['tier-1', 'lysozyme_GO'],
    ['tier-1', 'lysozyme_GObias'],
    ['tier-1', 'lysozyme_ENbias'],
    ['tier-1', 'villin'],
    ['tier-1', '3i40'],
    ['tier-1', '6LFO_gap'],
    ['tier-1', '1mj5'],
    ['tier-1', '1mj5-charmm'],
    ['tier-1', 'EN_chain'],
    ['tier-1', 'EN_region'],
<<<<<<< HEAD
    ['tier-1', 'hst5']
=======
    ['tier-1', 'hst5'],
>>>>>>> d87d6847
#   ['tier-2', 'barnase_barstar'],
#   ['tier-2', 'dna'],
#   ['tier-2', 'gpa_dimer'],
])
def test_integration_protein(tmp_path, monkeypatch, tier, protein):
    """
    Runs integration tests by executing the contents of the file `command` in
    the folder tier/protein, and tests whether the contents of the produced
    files are the same as the reference files. The comparison of the files is
    governed by `COMPARERS`.

    Parameters
    ----------
    tmp_path
    tier: str
    protein: str
    """
    monkeypatch.chdir(tmp_path)

    data_path = Path(PATTERN.format(path=INTEGRATION_DATA, tier=tier, protein=protein))

    with open(str(data_path / 'command')) as cmd_file:
        command = cmd_file.read().strip()
    assert command  # Defensive
    command = shlex.split(command)
    result = [sys.executable]
    for token in command:
        if token.startswith('martinize2'):  # Could be martinize2.py
            result.append(str(MARTINIZE2))
        elif token.startswith('.'):
            result.append(str(data_path / token))
        else:
            result.append(token)
    command = result

    # read the citations that are expected
    citations = []
    with open(str(data_path/'citation')) as cite_file:
        for line in cite_file:
            citations.append(line.strip())
    print(command)
    proc = subprocess.run(command, cwd='.', timeout=60, check=False,
                          stdout=subprocess.PIPE,
                          stderr=subprocess.PIPE,
                          universal_newlines=True)
    exit_code = proc.returncode
    if exit_code:
        print(proc.stdout)
        print(proc.stderr)
        assert not exit_code

    # check if strdout has citations in string
    for citation in citations:
        assert citation in proc.stderr

    files = list(tmp_path.iterdir())

    assert files
    assert list(tmp_path.glob('*.itp')), files
    assert list(tmp_path.glob('*.pdb')), files

    for new_file in tmp_path.iterdir():
        filename = new_file.name
        reference_file = data_path/filename
        assert reference_file.is_file()
        if filename in GOCOMPARERS:
            # compare the extra go/vs model files
            GOCOMPARERS[filename](str(reference_file), str(new_file))
        else:
            ext = new_file.suffix.lower()
            if ext in COMPARERS:
                with monkeypatch.context() as m:
                    # Compare Interactions such that rounding errors in the
                    # parameters are OK.
                    m.setattr(vermouth.molecule.Interaction, '__eq__', _interaction_equal)
                    COMPARERS[ext](str(reference_file), str(new_file))<|MERGE_RESOLUTION|>--- conflicted
+++ resolved
@@ -171,11 +171,7 @@
     ['tier-1', '1mj5-charmm'],
     ['tier-1', 'EN_chain'],
     ['tier-1', 'EN_region'],
-<<<<<<< HEAD
-    ['tier-1', 'hst5']
-=======
     ['tier-1', 'hst5'],
->>>>>>> d87d6847
 #   ['tier-2', 'barnase_barstar'],
 #   ['tier-2', 'dna'],
 #   ['tier-2', 'gpa_dimer'],
